apiVersion: kops/v1alpha2
kind: Cluster
metadata:
  creationTimestamp: null
  name: {{ cluster.name }}
spec:
  api:
    loadBalancer:
      type: Public
  authorization:
    rbac: {}
  channel: stable
  cloudProvider: aws
  configBase: s3://{{ cluster.s3_bucket_name }}/{{ cluster.name }}
  docker:
    insecureRegistry: 100.64.0.0/10
<<<<<<< HEAD
{% if 'kube_api_server' in cluster %}
  kubeAPIServer: "{{ cluster.kube_api_server }}"
=======
    logDriver: ""
{% if 'kube_api_server' in cluster and cluster.kube_api_server %}
  kubeAPIServer:
{{ cluster.kube_api_server | to_nice_yaml(indent=2) | indent(width=4, indentfirst=True) }}
>>>>>>> 40a8df70
{% endif %}
  etcdClusters:
    - etcdMembers:
{# Start of var definition #}
{% set master_cnt = cluster.master.count if 'master' in cluster and 'count' in cluster.master else kops_default_master_count %}
{% set master_azs = cluster.master.az if 'master' in cluster and 'az' in cluster.master else kops_default_master_az %}
{# End of var definition #}
{# Loop as many times as master nodes have been defined #}
{% for n in range(0, master_cnt) %}
{# mod operation #}
{% set index = n % (master_azs | length) %}
{% set curr_az = master_azs[index] %}
{% set subnet = kops_private_subnets[curr_az] %}
      - instanceGroup: master-{{ subnet.az }}
        name: {{ curr_az }}-{{ n }}
{% endfor %}
      name: main
    - etcdMembers:
{# Loop as many times as master nodes have been defined #}
{% for n in range(0, master_cnt) %}
{# mod operation #}
{% set index = n % (master_azs | length) %}
{% set curr_az = master_azs[index] %}
{% set subnet = kops_private_subnets[curr_az] %}
      - instanceGroup: master-{{ subnet.az }}
        name: {{ curr_az }}-{{ n }}
{% endfor %}
      name: events
  iam:
    allowContainerRegistry: true
    legacy: false
  kubernetesApiAccess:
{% for ip in cluster.api_access | default(kops_default_api_access) %}
    - {{ ip }}
{% endfor %}
  kubernetesVersion: {{ cluster.version | default(kops_default_version) }}
  masterPublicName: {{ cluster.master_public_name | default('api.' + cluster.name) }}
  networkCIDR: {{ kops_vpc_cidr }}
  networkID: {{ kops_vpc_id }}
  networking:
    # https://github.com/kubernetes/kops/blob/master/docs/networking.md#enable-cross-subnet-mode-in-calico-aws-only
    #calico: {}
    calico:
      crossSubnet: true
  nonMasqueradeCIDR: 100.64.0.0/10
  sshAccess:
{% for ip in cluster.ssh_access | default(kops_default_ssh_access) %}
    - {{ ip }}
{% endfor %}
  subnets:
{% for subnet in (kops_private_subnets.keys() | sort) %}
    - cidr: {{ kops_private_subnets[subnet].cidr }}
      id: {{ kops_private_subnets[subnet].id }}
      {# The NAT GW ID is taken from the public subnets equivilants -#}
      egress: {{ kops_utility_subnets[subnet].nat_id }}
      name: {{ kops_private_subnets[subnet].az }}
      type: Private
      zone: {{ kops_private_subnets[subnet].az }}
{% endfor %}
{% for subnet in (kops_utility_subnets.keys() | sort) %}
    - cidr: {{ kops_utility_subnets[subnet].cidr }}
      id: {{ kops_utility_subnets[subnet].id }}
      name: utility-{{ kops_utility_subnets[subnet].az }}
      type: Utility
      zone: {{ kops_utility_subnets[subnet].az }}
{% endfor %}
  topology:
#    bastion:
#      bastionPublicName: bastion.{{ cluster.name }}
    dns:
      type: Public
    masters: private
    nodes: private<|MERGE_RESOLUTION|>--- conflicted
+++ resolved
@@ -14,15 +14,9 @@
   configBase: s3://{{ cluster.s3_bucket_name }}/{{ cluster.name }}
   docker:
     insecureRegistry: 100.64.0.0/10
-<<<<<<< HEAD
-{% if 'kube_api_server' in cluster %}
-  kubeAPIServer: "{{ cluster.kube_api_server }}"
-=======
-    logDriver: ""
 {% if 'kube_api_server' in cluster and cluster.kube_api_server %}
   kubeAPIServer:
 {{ cluster.kube_api_server | to_nice_yaml(indent=2) | indent(width=4, indentfirst=True) }}
->>>>>>> 40a8df70
 {% endif %}
   etcdClusters:
     - etcdMembers:
